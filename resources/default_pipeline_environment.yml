#Project Setup
general:
  productiveBranch: 'master'

#Steps Specific Configuration
steps:
  artifactSetVersion:
    timestampTemplate: '%Y%m%d%H%M%S'
    tagPrefix: 'build_'
    maven:
      filePath: 'pom.xml'
      versioningTemplate: '${version}-${timestamp}${commitId?"_"+commitId:""}'
    docker:
      filePath: 'Dockerfile'
      versioningTemplate: '${version}-${timestamp}${commitId?"_"+commitId:""}'
  mavenExecute:
    dockerImage: 'maven:3.5-jdk-7'
  influxWriteData:
    influxServer: 'jenkins'
  mtaBuild:
    buildTarget: 'NEO'
  neoDeploy:
    deployMode: 'mta'
    warAction: 'deploy'
    vmSize: 'lite'
    neoCredentialsId: 'CI_CREDENTIALS_ID'
<<<<<<< HEAD
  testsPublishResults:
    junit:
      pattern: '**/target/surefire-reports/*.xml'
      updateResults: false
      allowEmptyResults: true
      archive: false
      active: false
    jacoco:
      pattern: '**/target/*.exec'
      allowEmptyResults: true
      archive: false
      active: false
    cobertura:
      pattern: '**/target/coverage/cobertura-coverage.xml'
      onlyStableBuilds: true
      allowEmptyResults: true
      archive: false
      active: false
    jmeter:
      pattern: '**/*.jtl'
      errorFailedThreshold: 20
      errorUnstableThreshold: 10
      errorUnstableResponseTimeThreshold: ''
      relativeFailedThresholdPositive: 0
      relativeFailedThresholdNegative: 0
      relativeUnstableThresholdPositive: 0
      relativeUnstableThresholdNegative: 0
      modeOfThreshold: false
      modeThroughput: false
      nthBuildNumber: 0
      configType: 'PRT'
      failBuildIfNoResultFile: false
      compareBuildPrevious: true
      allowEmptyResults: true
      archive: false
      active: false
=======
  checksPublishResults:
    aggregation:
      active: true
      thresholds:
        fail:
          high: '0'
    tasks:
      pattern: '**/*.java'
      low: ''
      normal: 'TODO,REVISE,XXX'
      high: 'FIXME'
      archive: true
      active: false
      thresholds:
        fail:
          high: '0'
    pmd:
      pattern: '**/target/pmd.xml'
      archive: true
      active: false
      thresholds:
        fail:
          high: '0'
    cpd:
      pattern: '**/target/cpd.xml'
      archive: true
      active: false
      thresholds:
        fail:
          high: '0'
    findbugs:
      pattern: '**/target/findbugsXml.xml, **/target/findbugs.xml'
      archive: true
      active: false
      thresholds:
        fail:
          high: '0'
    checkstyle:
      pattern: '**/target/checkstyle-result.xml'
      archive: true
      active: false
      thresholds:
        fail:
          high: '0'
    eslint:
      pattern: '**/eslint.xml'
      archive: true
      active: false
      thresholds:
        fail:
          high: '0'
    pylint:
      pattern: '**/pylint.log'
      archive: true
      active: false
      thresholds:
        fail:
          high: '0'
    archive: false
>>>>>>> be5b5ec9
<|MERGE_RESOLUTION|>--- conflicted
+++ resolved
@@ -24,44 +24,6 @@
     warAction: 'deploy'
     vmSize: 'lite'
     neoCredentialsId: 'CI_CREDENTIALS_ID'
-<<<<<<< HEAD
-  testsPublishResults:
-    junit:
-      pattern: '**/target/surefire-reports/*.xml'
-      updateResults: false
-      allowEmptyResults: true
-      archive: false
-      active: false
-    jacoco:
-      pattern: '**/target/*.exec'
-      allowEmptyResults: true
-      archive: false
-      active: false
-    cobertura:
-      pattern: '**/target/coverage/cobertura-coverage.xml'
-      onlyStableBuilds: true
-      allowEmptyResults: true
-      archive: false
-      active: false
-    jmeter:
-      pattern: '**/*.jtl'
-      errorFailedThreshold: 20
-      errorUnstableThreshold: 10
-      errorUnstableResponseTimeThreshold: ''
-      relativeFailedThresholdPositive: 0
-      relativeFailedThresholdNegative: 0
-      relativeUnstableThresholdPositive: 0
-      relativeUnstableThresholdNegative: 0
-      modeOfThreshold: false
-      modeThroughput: false
-      nthBuildNumber: 0
-      configType: 'PRT'
-      failBuildIfNoResultFile: false
-      compareBuildPrevious: true
-      allowEmptyResults: true
-      archive: false
-      active: false
-=======
   checksPublishResults:
     aggregation:
       active: true
@@ -121,4 +83,39 @@
         fail:
           high: '0'
     archive: false
->>>>>>> be5b5ec9
+  testsPublishResults:
+    junit:
+      pattern: '**/target/surefire-reports/*.xml'
+      updateResults: false
+      allowEmptyResults: true
+      archive: false
+      active: false
+    jacoco:
+      pattern: '**/target/*.exec'
+      allowEmptyResults: true
+      archive: false
+      active: false
+    cobertura:
+      pattern: '**/target/coverage/cobertura-coverage.xml'
+      onlyStableBuilds: true
+      allowEmptyResults: true
+      archive: false
+      active: false
+    jmeter:
+      pattern: '**/*.jtl'
+      errorFailedThreshold: 20
+      errorUnstableThreshold: 10
+      errorUnstableResponseTimeThreshold: ''
+      relativeFailedThresholdPositive: 0
+      relativeFailedThresholdNegative: 0
+      relativeUnstableThresholdPositive: 0
+      relativeUnstableThresholdNegative: 0
+      modeOfThreshold: false
+      modeThroughput: false
+      nthBuildNumber: 0
+      configType: 'PRT'
+      failBuildIfNoResultFile: false
+      compareBuildPrevious: true
+      allowEmptyResults: true
+      archive: false
+      active: false
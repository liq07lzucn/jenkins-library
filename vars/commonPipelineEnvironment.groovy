--- conflicted
+++ resolved
@@ -30,11 +30,8 @@
 
     String mtarFilePath
 
-<<<<<<< HEAD
     String transportRequestId
-=======
     String changeDocumentId
->>>>>>> 48e58f04
 
     def reset() {
         appContainerProperties = [:]
@@ -56,11 +53,8 @@
 
         mtarFilePath = null
 
-<<<<<<< HEAD
         transportRequestId = null
-=======
         changeDocumentId = null
->>>>>>> 48e58f04
     }
 
     def setAppContainerProperty(property, value) {

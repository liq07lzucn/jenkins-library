--- conflicted
+++ resolved
@@ -41,17 +41,6 @@
 		{
 			args: []string{"--testProp1=1"},
 			options: detectExecuteScanOptions{
-<<<<<<< HEAD
-				ScanProperties: []string{"--scan1=1", "--scan2=2"},
-				ServerURL:      "https://server.url",
-				APIToken:       "apiToken",
-				ProjectName:    "testName",
-				ProjectVersion: "1.0",
-				CodeLocation:   "",
-				Scanners:       []string{"signature"},
-				ScanPaths:      []string{"path1", "path2"},
-				Groups:         []string{""},
-=======
 				ScanProperties:  []string{"--scan1=1", "--scan2=2"},
 				ServerURL:       "https://server.url",
 				APIToken:        "apiToken",
@@ -61,7 +50,6 @@
 				CodeLocation:    "",
 				Scanners:        []string{"signature"},
 				ScanPaths:       []string{"path1", "path2"},
->>>>>>> d8553ab5
 			},
 			expected: []string{
 				"--testProp1=1",
@@ -78,16 +66,15 @@
 		{
 			args: []string{"--testProp1=1"},
 			options: detectExecuteScanOptions{
-<<<<<<< HEAD
-				ServerURL:      "https://server.url",
-				APIToken:       "apiToken",
-				ProjectName:    "testName",
-				ProjectVersion: "1.0",
-				CodeLocation:   "testLocation",
-				FailOn:         []string{"BLOCKER", "MAJOR"},
-				Scanners:       []string{"source"},
-				ScanPaths:      []string{"path1", "path2"},
-				Groups:         []string{"testGroup"},
+				ServerURL:    "https://server.url",
+				APIToken:     "apiToken",
+				ProjectName:  "testName",
+				Version:      "1.0",
+				CodeLocation: "testLocation",
+				FailOn:       []string{"BLOCKER", "MAJOR"},
+				Scanners:     []string{"source"},
+				ScanPaths:    []string{"path1", "path2"},
+				Groups:       []string{"testGroup"},
 			},
 			expected: []string{
 				"--testProp1=1",
@@ -104,25 +91,16 @@
 		{
 			args: []string{"--testProp1=1"},
 			options: detectExecuteScanOptions{
-				ServerURL:      "https://server.url",
-				APIToken:       "apiToken",
-				ProjectName:    "testName",
-				ProjectVersion: "1.0",
-				CodeLocation:   "testLocation",
-				FailOn:         []string{"BLOCKER", "MAJOR"},
-				Scanners:       []string{"source"},
-				ScanPaths:      []string{"path1", "path2"},
-				Groups:         []string{"testGroup", "testGroup2"},
-=======
 				ServerURL:       "https://server.url",
 				APIToken:        "apiToken",
 				ProjectName:     "testName",
+				CodeLocation:    "testLocation",
+				FailOn:          []string{"BLOCKER", "MAJOR"},
+				Scanners:        []string{"source"},
+				ScanPaths:       []string{"path1", "path2"},
+				Groups:          []string{"testGroup", "testGroup2"},
 				Version:         "1.0",
 				VersioningModel: "major-minor",
-				CodeLocation:    "testLocation",
-				Scanners:        []string{"source"},
-				ScanPaths:       []string{"path1", "path2"},
->>>>>>> d8553ab5
 			},
 			expected: []string{
 				"--testProp1=1",

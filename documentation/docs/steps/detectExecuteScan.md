# detectExecuteScan

## Description

This step executes [Synopsys Detect](https://synopsys.atlassian.net/wiki/spaces/INTDOCS/pages/62423113/Synopsys+Detect) scans.
Synopsys Detect command line utlity can be used to run various scans including BlackDuck and Polaris scans. This step allows users to run BlackDuck scans by default.
Please configure your BlackDuck server Url using the serverUrl parameter and the API token of your user using the apiToken parameter for this step.


## Prerequisites

You need to store the API token for the Detect service as _'Secret text'_ credential in your Jenkins system.

<<<<<<< HEAD
!!! note "minimum plugin requirement"
    This step requires [synopsys-detect-plugin](https://github.com/jenkinsci/synopsys-detect-plugin) with at least version `2.0.0`.

=======
## ${docJenkinsPluginDependencies}
>>>>>>> 5589abbd


## ${docGenParameters}
<|MERGE_RESOLUTION|>--- conflicted
+++ resolved
@@ -11,13 +11,6 @@
 
 You need to store the API token for the Detect service as _'Secret text'_ credential in your Jenkins system.
 
-<<<<<<< HEAD
-!!! note "minimum plugin requirement"
-    This step requires [synopsys-detect-plugin](https://github.com/jenkinsci/synopsys-detect-plugin) with at least version `2.0.0`.
-
-=======
 ## ${docJenkinsPluginDependencies}
->>>>>>> 5589abbd
-
 
 ## ${docGenParameters}

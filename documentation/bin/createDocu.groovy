import groovy.io.FileType
import groovy.json.JsonOutput
import org.yaml.snakeyaml.Yaml
import org.codehaus.groovy.control.CompilerConfiguration
import com.sap.piper.GenerateDocumentation
import java.util.regex.Matcher
import groovy.text.StreamingTemplateEngine

import com.sap.piper.MapUtils

//
// Collects helper functions for rendering the documentation
//
class TemplateHelper {

    static createParametersTable(Map parameters) {

        def t = ''
        t += '| name | mandatory | default | possible values |\n'
        t += '|------|-----------|---------|-----------------|\n'

        parameters.keySet().toSorted().each {

            def props = parameters.get(it)

            def defaultValue = isComplexDefault(props.defaultValue) ? renderComplexDefaultValue(props.defaultValue) :
                                props.defaultValue != null ? "`${props.defaultValue}`" : ''

            t +=  "| `${it}` | ${props.mandatory ?: props.required ? 'yes' : 'no'} | ${defaultValue} | ${props.value ?: ''} |\n"
        }

        t
    }

    private static boolean isComplexDefault(def _default) {
        if(! (_default in Collection)) return false
        if(_default.size() == 0) return false
        for(def entry in _default) {
            if(! (entry in Map)) return false
            if(! entry.dependentParameterKey) return false
            if(! entry.key) return false
        }
        return true
    }

    private static renderComplexDefaultValue(def _default) {
        _default
            .collect { "${it.dependentParameterKey}=`${it.key ?: '<empty>'}`:`${it.value ?: '<empty>'}`" }
            .join('<br />')
    }

    static createParameterDescriptionSection(Map parameters) {
        def t =  ''
        parameters.keySet().toSorted().each {
            def props = parameters.get(it)
            t += "* `${it}` - ${props.docu ?: ''}\n"
        }

        t.trim()
    }

    static createParametersSection(Map parameters) {
        createParametersTable(parameters) + '\n' + createParameterDescriptionSection(parameters)
    }

    static createStepConfigurationSection(Map parameters) {

        def t = '''|We recommend to define values of step parameters via [config.yml file](../configuration.md).
                   |
                   |In following sections of the config.yml the configuration is possible:\n\n'''.stripMargin()

        t += '| parameter | general | step/stage |\n'
        t += '|-----------|---------|------------|\n'

        parameters.keySet().toSorted().each {
            def props = parameters.get(it)
            t += "| `${it}` | ${props.GENERAL_CONFIG ? 'X' : ''} | ${props.STEP_CONFIG ? 'X' : ''} |\n"
        }

        t.trim()
    }
}

//
// Collects generic helper functions
//
class Helper {

    static projectRoot = new File(Helper.class.protectionDomain.codeSource.location.path).getParentFile().getParentFile().getParentFile()

    static getConfigHelper(classLoader, roots, script) {

        def compilerConfig = new CompilerConfiguration()
        compilerConfig.setClasspathList( roots )

        new GroovyClassLoader(classLoader, compilerConfig, true)
            .parseClass(new File(projectRoot, 'src/com/sap/piper/ConfigurationHelper.groovy'))
            .newInstance(script, [:]).loadStepDefaults()
    }

    static getPrepareDefaultValuesStep(def gse) {

        def prepareDefaultValuesStep = gse.createScript('prepareDefaultValues.groovy', new Binding())

        prepareDefaultValuesStep.metaClass.handlePipelineStepErrors {
            m, c ->  c()
        }
        prepareDefaultValuesStep.metaClass.libraryResource {
            f ->  new File(projectRoot,"resources/${f}").text
        }
        prepareDefaultValuesStep.metaClass.readYaml {
            m -> new Yaml().load(m.text)
        }
        prepareDefaultValuesStep.metaClass.echo {
            m -> println(m)
        }


        prepareDefaultValuesStep
    }

    static getDummyScript(def prepareDefaultValuesStep, def stepName, Map prepareDefaultValuesStepParams) {

        def _prepareDefaultValuesStep = prepareDefaultValuesStep
        def _stepName = stepName

        return  new Script() {

            def STEP_NAME = _stepName

            def prepareDefaultValues() {
                _prepareDefaultValuesStep(prepareDefaultValuesStepParams)

            }

            def run() {
                throw new UnsupportedOperationException()
            }
        }
    }

    static trim(List lines) {

        removeLeadingEmptyLines(
            removeLeadingEmptyLines(lines.reverse())
                .reverse())
    }

    private static removeLeadingEmptyLines(lines) {

        def _lines = new ArrayList(lines), trimmed = []

        boolean empty = true

        _lines.each() {

            if(empty &&  ! it.trim()) return
            empty = false
            trimmed << it
        }

        trimmed
    }

    private static normalize(Set p) {

        def normalized = [] as Set

        def interim = [:]
        p.each {
            def parts = it.split('/') as List
            _normalize(parts, interim)
        }

        interim.each { k, v -> flatten (normalized, k, v)   }

        normalized
    }

    private static void _normalize(List parts, Map interim) {
        if( parts.size >= 1) {
            if( ! interim[parts.head()]) interim[parts.head()] = [:]
            _normalize(parts.tail(), interim[parts.head()])
        }
    }

    private static flatten(Set flat, def key, Map interim) {

        if( ! interim ) flat << (key as String)

        interim.each { k, v ->

            def _key = "${key}/${k}"

            if( v && v.size() > 0 )
                flatten(flat, _key, v)
            else
                flat << (_key as String)

        }
    }

    static void scanDocu(File f, Map step) {

        boolean docu = false,
                value = false,
                mandatory = false,
                parentObject = false,
                docuEnd = false

        def docuLines = [], valueLines = [], mandatoryLines = [], parentObjectLines = []

        f.eachLine  {
            line ->

                if(line ==~ /.*dependingOn.*/) {
                    def dependentConfigKey = (line =~ /.*dependingOn\('(.*)'\).mixin\('(.*)'/)[0][1]
                    def configKey = (line =~ /.*dependingOn\('(.*)'\).mixin\('(.*)'/)[0][2]
                    if(! step.dependentConfig[configKey]) {
                        step.dependentConfig[configKey] = []
                    }
                    step.dependentConfig[configKey] << dependentConfigKey
                }

                if(docuEnd) {
                    docuEnd = false

                    if(isHeader(line)) {
                        def _docu = []
                        docuLines.each { _docu << it  }
                        _docu = Helper.trim(_docu)
                        step.description = _docu.join('\n')
                    } else {

                        def param = retrieveParameterName(line)

                        if(!param) {
                            throw new RuntimeException('Cannot retrieve parameter for a comment')
                        }

                        def _docu = [], _value = [], _mandatory = [], _parentObject = []
                        docuLines.each { _docu << it  }
                        valueLines.each { _value << it }
                        mandatoryLines.each { _mandatory << it }
                        parentObjectLines.each { _parentObject << it }
                        _parentObject << param
                        param = _parentObject*.trim().join('/').trim()

                        if(step.parameters[param].docu || step.parameters[param].value)
                            System.err << "[WARNING] There is already some documentation for parameter '${param}. Is this parameter documented twice?'\n"

                        step.parameters[param].docu = _docu*.trim().join(' ').trim()
                        step.parameters[param].value = _value*.trim().join(' ').trim()
                        step.parameters[param].mandatory = _mandatory*.trim().join(' ').trim()
                    }
                    docuLines.clear()
                    valueLines.clear()
                    mandatoryLines.clear()
                    parentObjectLines.clear()
                }

                if( line.trim()  ==~ /^\/\*\*.*/ ) {
                    docu = true
                }

                if(docu) {
                    def _line = line
                    _line = _line.replaceAll('^\\s*', '') // leading white spaces
                    if(_line.startsWith('/**')) _line = _line.replaceAll('^\\/\\*\\*', '') // start comment
                    if(_line.startsWith('*/') || _line.trim().endsWith('*/')) _line = _line.replaceAll('^\\*/', '').replaceAll('\\*/\\s*$', '') // end comment
                    if(_line.startsWith('*')) _line = _line.replaceAll('^\\*', '') // continue comment
                    if(_line.startsWith(' ')) _line = _line.replaceAll('^\\s', '')
                    if(_line ==~ /.*@possibleValues.*/) {
                        mandatory = false // should be something like reset attributes
                        value = true
                        parentObject = false
                    }
                    // some remark for mandatory e.g. some parameters are only mandatory under certain conditions
                    if(_line ==~ /.*@mandatory.*/) {
                        value = false // should be something like reset attributes ...
                        mandatory = true
                        parentObject = false
                    }
                    // grouping config properties within a parent object for easier readability
                    if(_line ==~ /.*@parentConfigKey.*/) {
                        value = false // should be something like reset attributes ...
                        mandatory = false
                        parentObject = true
                    }

                    if(value) {
                        if(_line) {
                            _line = (_line =~ /.*@possibleValues\s*?(.*)/)[0][1]
                            valueLines << _line
                        }
                    }

                    if(mandatory) {
                        if(_line) {
                            _line = (_line =~ /.*@mandatory\s*?(.*)/)[0][1]
                            mandatoryLines << _line
                        }
                    }

                    if(parentObject) {
                        if(_line) {
                            _line = (_line =~ /.*@parentConfigKey\s*?(.*)/)[0][1]
                            parentObjectLines << _line
                        }
                    }

                    if(!value && !mandatory && !parentObject) {
                        docuLines << _line
                    }
                }

                if(docu && line.trim() ==~ /^.*\*\//) {
                    docu = false
                    value = false
                    mandatory = false
                    parentObject = false
                    docuEnd = true
                }
        }
    }

    private static isHeader(line) {
        Matcher headerMatcher = (line =~ /(?:(?:def|void)\s*call\s*\()|(?:@.*)/ )
        return headerMatcher.size() == 1
    }

    private static retrieveParameterName(line) {
        Matcher m = (line =~ /.*'(.*)'.*/)
        if(m.size() == 1 && m[0].size() == 2)
            return m[0][1]
        return null
    }

    static getScopedParameters(def script) {

        def params = [:]

        params.put('STEP_CONFIG', script.STEP_CONFIG_KEYS ?: [])
        params.put('GENERAL_CONFIG', script.GENERAL_CONFIG_KEYS ?: [] )
        params.put('STAGE_CONFIG', script.PARAMETER_KEYS ?: [] )

        return params
    }

    static getRequiredParameters(File f) {
        def params = [] as Set
        f.eachLine  {
            line ->
                if (line ==~ /.*withMandatoryProperty.*/) {
                    def param = (line =~ /.*withMandatoryProperty\('(.*)'/)[0][1]
                    params << param
                }
        }
        return params
    }

    static getParentObjectMappings(File f) {
        def mappings = [:]
        def parentObjectKey = ''
        f.eachLine  {
            line ->
                if (line ==~ /.*parentConfigKey.*/ && !parentObjectKey) {
                    def param = (line =~ /.*parentConfigKey\s*?(.*)/)[0][1]
                    parentObjectKey = param.trim()
                } else if (line ==~ /\s*?(.*)[,]{0,1}/ && parentObjectKey) {
                    def pName = retrieveParameterName(line)
                    if(pName) {
                        mappings.put(pName, parentObjectKey)
                        parentObjectKey = ''
                    }
                }
        }
        return mappings
    }

    static resolveDocuRelevantSteps(GroovyScriptEngine gse, File stepsDir) {

        def docuRelevantSteps = []

        stepsDir.traverse(type: FileType.FILES, maxDepth: 0) {
            if(it.getName().endsWith('.groovy')) {
                def scriptName = (it =~  /vars\${File.separator}(.*)\.groovy/)[0][1]
                def stepScript = gse.createScript("${scriptName}.groovy", new Binding())
                for (def method in stepScript.getClass().getMethods()) {
                    if(method.getName() == 'call' && method.getAnnotation(GenerateDocumentation) != null) {
                        docuRelevantSteps << scriptName
                        break
                    }
                }
            }
        }
        docuRelevantSteps
    }
}

roots = [
    new File(Helper.projectRoot, "vars").getAbsolutePath(),
    new File(Helper.projectRoot, "src").getAbsolutePath()
]

stepsDir = null
stepsDocuDir = null
String customDefaults = null

steps = []

//
// assign parameters


def cli = new CliBuilder(
    usage: 'groovy createDocu [<options>]',
    header: 'Options:',
    footer: 'Copyright: SAP SE')

cli.with {
    s longOpt: 'stepsDir', args: 1, argName: 'dir', 'The directory containing the steps. Defaults to \'vars\'.'
    d longOpt: 'docuDir', args: 1, argName: 'dir', 'The directory containing the docu stubs. Defaults to \'documentation/docs/steps\'.'
    h longOpt: 'help', 'Prints this help.'
}

def options = cli.parse(args)

if(options.h) {
    System.err << "Printing help.\n"
    cli.usage()
    return
}

<<<<<<< HEAD
if(options.s)
    stepsDir = new File(Helper.projectRoot, options.s)

stepsDir = stepsDir ?: new File(Helper.projectRoot, "vars")

if(options.d)
    stepsDocuDir = new File(Helper.projectRoot, options.d)

stepsDocuDir = stepsDocuDir ?: new File(Helper.projectRoot, "documentation/docs/steps")
=======
def argsDrop = 2
if(args.length >= 3 && args[2].contains('.yml')) {
    customDefaults = args[2]
    argsDrop ++
}

if(args.length >= 3)
    steps = (args as List).drop(argsDrop)  // the first two entries are stepsDir and docuDir
// the other parts are considered as step names
>>>>>>> 22b1e9e1

steps.addAll(options.arguments())

// assign parameters
//

//
// sanity checks

if( !stepsDocuDir.exists() ) {
    System.err << "Steps docu dir '${stepsDocuDir}' does not exist.\n"
    System.exit(1)
}

if( !stepsDir.exists() ) {
    System.err << "Steps dir '${stepsDir}' does not exist.\n"
    System.exit(1)
}

// sanity checks
//

def gse = new GroovyScriptEngine([ stepsDir.getAbsolutePath()  ] as String[], GenerateDocumentation.class.getClassLoader() )

//
// find all the steps we have to document (if no step has been provided from outside)
if( ! steps) {
    steps = Helper.resolveDocuRelevantSteps(gse, stepsDir)
} else {
    System.err << "[INFO] Generating docu only for step ${steps.size > 1 ? 's' : ''} ${steps}.\n"
}

def prepareDefaultValuesStep = Helper.getPrepareDefaultValuesStep(gse)

boolean exceptionCaught = false

def stepDescriptors = [:]
for (step in steps) {
    try {
        stepDescriptors."${step}" = handleStep(step, prepareDefaultValuesStep, gse, customDefaults)
    } catch(Exception e) {
        exceptionCaught = true
        System.err << "${e.getClass().getName()} caught while handling step '${step}': ${e.getMessage()}.\n"
    }
}

// replace @see tag in docu by docu from referenced step.
for(step in stepDescriptors) {
    if(step.value.parameters) {
        for(param in step.value.parameters) {
            if( param?.value?.docu?.contains('@see')) {
                def otherStep = param.value.docu.replaceAll('@see', '').trim()
                param.value.docu = fetchTextFrom(otherStep, param.key, stepDescriptors)
                param.value.mandatory = fetchMandatoryFrom(otherStep, param.key, stepDescriptors)
                if(! param.value.value)
                    param.value.value = fetchPossibleValuesFrom(otherStep, param.key, stepDescriptors)
            }
        }
    }
}

for(step in stepDescriptors) {
    try {
        renderStep(step.key, step.value)
        System.err << "[INFO] Step '${step.key}' has been rendered.\n"
    } catch(Exception e) {
        exceptionCaught = true
        System.err << "${e.getClass().getName()} caught while rendering step '${step}': ${e.getMessage()}.\n"
    }
}

if(exceptionCaught) {
    System.err << "[ERROR] Exception caught during generating documentation. Check earlier log for details.\n"
    System.exit(1)
}

File docuMetaData = new File('target/docuMetaData.json')
if(docuMetaData.exists()) docuMetaData.delete()
docuMetaData << new JsonOutput().toJson(stepDescriptors)

System.err << "[INFO] done.\n"

void renderStep(stepName, stepProperties) {

    File theStepDocu = new File(stepsDocuDir, "${stepName}.md")

    if(!theStepDocu.exists()) {
        System.err << "[WARNING] step docu input file for step '${stepName}' is missing.\n"
        return
    }

    def binding = [
        docGenStepName      : stepName,
        docGenDescription   : 'Description\n\n' + stepProperties.description,
        docGenParameters    : 'Parameters\n\n' + TemplateHelper.createParametersSection(stepProperties.parameters),
        docGenConfiguration : 'Step configuration\n\n' + TemplateHelper.createStepConfigurationSection(stepProperties.parameters)
    ]
    def template = new StreamingTemplateEngine().createTemplate(theStepDocu.text)
    String text = template.make(binding)

    theStepDocu.withWriter { w -> w.write text }
}

def fetchTextFrom(def step, def parameterName, def steps) {
    try {
        def docuFromOtherStep = steps[step]?.parameters[parameterName]?.docu
        if(! docuFromOtherStep) throw new IllegalStateException("No docu found for parameter '${parameterName}' in step ${step}.")
        return docuFromOtherStep
    } catch(e) {
        System.err << "[ERROR] Cannot retrieve docu for parameter ${parameterName} from step ${step}.\n"
        throw e
    }
}

def fetchMandatoryFrom(def step, def parameterName, def steps) {
    try {
        return steps[step]?.parameters[parameterName]?.mandatory
    } catch(e) {
        System.err << "[ERROR] Cannot retrieve docu for parameter ${parameterName} from step ${step}.\n"
        throw e
    }
}

def fetchPossibleValuesFrom(def step, def parameterName, def steps) {
    return steps[step]?.parameters[parameterName]?.value ?: ''
}

def handleStep(stepName, prepareDefaultValuesStep, gse, customDefaults) {

    File theStep = new File(stepsDir, "${stepName}.groovy")
    File theStepDocu = new File(stepsDocuDir, "${stepName}.md")

    if(!theStepDocu.exists()) {
        System.err << "[WARNING] step docu input file for step '${stepName}' is missing.\n"
        return
    }

    System.err << "[INFO] Handling step '${stepName}'.\n"

    Map prepareDefaultValuesStepParams = [:]
    if (customDefaults)
        prepareDefaultValuesStepParams.customDefaults = customDefaults

    def defaultConfig = Helper.getConfigHelper(getClass().getClassLoader(),
        roots,
        Helper.getDummyScript(prepareDefaultValuesStep, stepName, prepareDefaultValuesStepParams)).use()

    def params = [] as Set

    //
    // scopedParameters is a map containing the scope as key and the parameters
    // defined with that scope as a set of strings.

    def scopedParameters

    try {
        scopedParameters = Helper.getScopedParameters(gse.createScript( "${stepName}.groovy", new Binding() ))
        scopedParameters.each { k, v -> params.addAll(v) }
    } catch(Exception e) {
        System.err << "[ERROR] Step '${stepName}' violates naming convention for scoped parameters: ${e}.\n"
        throw e
    }
    def requiredParameters = Helper.getRequiredParameters(theStep)

    params.addAll(requiredParameters)

    // translate parameter names according to compatibility annotations
    def parentObjectMappings = Helper.getParentObjectMappings(theStep)
    def compatibleParams = [] as Set
    if(parentObjectMappings) {
        params.each {
            if (parentObjectMappings[it])
                compatibleParams.add(parentObjectMappings[it] + '/' + it)
            else
                compatibleParams.add(it)
        }
        if (compatibleParams)
            params = compatibleParams
    }

    // 'dependentConfig' is only present here for internal reasons and that entry is removed at
    // end of method.
    def step = [parameters:[:], dependentConfig: [:]]

    //
    // START special handling for 'script' parameter
    // ... would be better if there is no special handling required ...

    step.parameters['script'] = [
        docu: 'The common script environment of the Jenkinsfile running. ' +
            'Typically the reference to the script calling the pipeline ' +
            'step is provided with the this parameter, as in `script: this`. ' +
            'This allows the function to access the ' +
            'commonPipelineEnvironment for retrieving, for example, configuration parameters.',
        required: true,

        GENERAL_CONFIG: false,
        STEP_CONFIG: false
    ]

    // END special handling for 'script' parameter

    Helper.normalize(params).toSorted().each {

        it ->

            def defaultValue = MapUtils.getByPath(defaultConfig, it)

            def parameterProperties =   [
                defaultValue: defaultValue,
                required: requiredParameters.contains((it as String)) && defaultValue == null
            ]

            step.parameters.put(it, parameterProperties)

            // The scope is only defined for the first level of a hierarchical configuration.
            // If the first part is found, all nested parameters are allowed with that scope.
            def firstPart = it.split('/').head()
            scopedParameters.each { key, val ->
                parameterProperties.put(key, val.contains(firstPart))
            }
    }

    Helper.scanDocu(theStep, step)

    step.parameters.each { k, v ->
        if(step.dependentConfig.get(k)) {

            def dependentParameterKey = step.dependentConfig.get(k)[0]
            def dependentValues = step.parameters.get(dependentParameterKey)?.value

            if (dependentValues) {
                def the_defaults = []
                dependentValues
                    .replaceAll('[\'"` ]', '')
                    .split(',').each {possibleValue ->
                    if (!possibleValue instanceof Boolean && defaultConfig.get(possibleValue)) {
                        the_defaults <<
                            [
                                dependentParameterKey: dependentParameterKey,
                                key: possibleValue,
                                value: MapUtils.getByPath(defaultConfig.get(possibleValue), k)
                            ]
                    }
                }
                v.defaultValue = the_defaults
            }
        }
    }

    //
    // 'dependentConfig' is only present for internal purposes and must not be used outside.
    step.remove('dependentConfig')

    step
}<|MERGE_RESOLUTION|>--- conflicted
+++ resolved
@@ -421,6 +421,7 @@
 cli.with {
     s longOpt: 'stepsDir', args: 1, argName: 'dir', 'The directory containing the steps. Defaults to \'vars\'.'
     d longOpt: 'docuDir', args: 1, argName: 'dir', 'The directory containing the docu stubs. Defaults to \'documentation/docs/steps\'.'
+    c longOpt: 'customDefaults', args: 1, argName: 'file', 'Additional custom default configuration'
     h longOpt: 'help', 'Prints this help.'
 }
 
@@ -432,7 +433,6 @@
     return
 }
 
-<<<<<<< HEAD
 if(options.s)
     stepsDir = new File(Helper.projectRoot, options.s)
 
@@ -442,17 +442,10 @@
     stepsDocuDir = new File(Helper.projectRoot, options.d)
 
 stepsDocuDir = stepsDocuDir ?: new File(Helper.projectRoot, "documentation/docs/steps")
-=======
-def argsDrop = 2
-if(args.length >= 3 && args[2].contains('.yml')) {
-    customDefaults = args[2]
-    argsDrop ++
-}
-
-if(args.length >= 3)
-    steps = (args as List).drop(argsDrop)  // the first two entries are stepsDir and docuDir
-// the other parts are considered as step names
->>>>>>> 22b1e9e1
+
+if(options.c) {
+    customDefaults = options.c
+}
 
 steps.addAll(options.arguments())
 

--- conflicted
+++ resolved
@@ -2,18 +2,12 @@
 
 import (
 	"bytes"
-<<<<<<< HEAD
-=======
 	"fmt"
->>>>>>> 6eba3e9e
 	"io"
 	"io/ioutil"
 	"net/http"
 	"testing"
-<<<<<<< HEAD
 	"time"
-=======
->>>>>>> 6eba3e9e
 
 	piperhttp "github.com/SAP/jenkins-library/pkg/http"
 	"github.com/stretchr/testify/assert"
